--- conflicted
+++ resolved
@@ -300,13 +300,6 @@
 }
 
 func taskEvent(arn string) statechange.Event {
-<<<<<<< HEAD
-	return api.TaskStateChange{TaskArn: arn, Status: api.TaskRunning, Task: &api.Task{}}
-}
-
-func taskEventStopped(arn string) statechange.Event {
-	return api.TaskStateChange{TaskArn: arn, Status: api.TaskStopped, Task: &api.Task{}}
-=======
 	return api.TaskStateChange{TaskARN: arn, Status: api.TaskRunning, Task: &api.Task{}}
 }
 
@@ -350,5 +343,4 @@
 	}, client)
 
 	assert.True(t, eniAttachment.AttachStatusSent)
->>>>>>> f58a47c9
 }